# https://setuptools.pypa.io/en/latest/userguide/pyproject_config.html

[build-system]
build-backend = "flit_core.buildapi"
requires = ["flit_core >=3.2,<4"]

[project]
authors = [
  {name = "gdsfactory", email = "contact@gdsfactory.com"}
]
classifiers = [
  "Programming Language :: Python :: 3.11",
  "Programming Language :: Python :: 3.12",
  "Programming Language :: Python :: 3.13",
  "Operating System :: OS Independent"
]
dependencies = [
<<<<<<< HEAD
  "gdsfactory==9.5.5",
=======
  "gdsfactory==9.5.7",
>>>>>>> d1d427bd
  "gplugins[sax]>=1.3.3,<2"
]
description = "CornerStone PDK"
keywords = ["python"]
license = {file = "LICENSE"}
name = "cspdk"
readme = "README.md"
requires-python = ">=3.11,<3.14"
version = "0.16.1"

[project.optional-dependencies]
dev = [
  "pre-commit",
  "jsondiff",
  "pytest",
  "pytest-cov",
  "pytest_regressions",
  "pytest-github-actions-annotate-failures"
]
docs = [
  "jupytext",
  "matplotlib",
  "jupyter-book==1.0.4"
]

[tool.codespell]
ignore-words-list = "te, te/tm, te, ba, fpr, fpr_spacing, ro, nd, donot, schem"

[tool.mypy]
python_version = "3.10"
strict = true

[tool.pylsp-mypy]
enabled = true
live_mode = true
strict = true

[tool.pytest.ini_options]
# addopts = --tb=no
addopts = '--tb=short'
norecursedirs = ["extra/*.py"]
python_files = ["cspdk/*.py", "notebooks/*.ipynb", "tests/*.py"]
testpaths = ["cspdk/", "tests"]

[tool.ruff]
fix = true
ignore = [
  "E501",  # line too long, handled by black
  "B008",  # do not perform function calls in argument defaults
  "C901",  # too complex
  "B905",  # `zip()` without an explicit `strict=` parameter
  "C408"  # C408 Unnecessary `dict` call (rewrite as a literal)
]
select = [
  "B",  # flake8-bugbear
  "C",  # flake8-comprehensions
  "D",  # pydocstyle
  "E",  # pycodestyle errors
  "F",  # pyflakes
  "I",  # isort
  "T10",  # flake8-debugger
  "UP",  # pyupgrade
  "W"  # pycodestyle warnings
]

[tool.ruff.lint.per-file-ignores]
"cspdk/si220/cells/__init__.py" = ["F403"]  # allowing star imports to aggregate cells

[tool.ruff.pydocstyle]
convention = "google"

[tool.setuptools.package-data]
mypkg = ["*.csv", "*.yaml"]

[tool.setuptools.packages]
find = {}

[tool.tbump]

[[tool.tbump.file]]
src = "README.md"

[[tool.tbump.file]]
src = "pyproject.toml"

[[tool.tbump.file]]
src = "cspdk/__init__.py"

[tool.tbump.git]
message_template = "Bump to {new_version}"
tag_template = "v{new_version}"

[tool.tbump.version]
current = "0.16.1"
# Example of a semver regexp.
# Make sure this matches current_version before
# using tbump
regex = '''
  (?P<major>\d+)
  \.
  (?P<minor>\d+)
  \.
  (?P<patch>\d+)
  '''<|MERGE_RESOLUTION|>--- conflicted
+++ resolved
@@ -15,11 +15,7 @@
   "Operating System :: OS Independent"
 ]
 dependencies = [
-<<<<<<< HEAD
-  "gdsfactory==9.5.5",
-=======
   "gdsfactory==9.5.7",
->>>>>>> d1d427bd
   "gplugins[sax]>=1.3.3,<2"
 ]
 description = "CornerStone PDK"
