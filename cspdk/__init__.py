<<<<<<< HEAD
"""Version of the package."""

__version__ = "0.10.0"
=======
__version__ = "0.10.1"
>>>>>>> 014201ac
<|MERGE_RESOLUTION|>--- conflicted
+++ resolved
@@ -1,7 +1,3 @@
-<<<<<<< HEAD
 """Version of the package."""
 
-__version__ = "0.10.0"
-=======
-__version__ = "0.10.1"
->>>>>>> 014201ac
+__version__ = "0.10.1"